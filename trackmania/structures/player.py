# pylint: disable=too-many-arguments,too-few-public-methods,too-many-instance-attributes

from typing import Dict, List

from ..api import APIClient
from ..constants import TMIO
from ..errors import InvalidIDError, InvalidTrophyNumber

__all__ = (
    "PlayerMetaInfo",
    "PlayerTrophies",
    "PlayerZone",
    "PlayerMatchmaking",
    "Player",
    "PlayerSearchResult",
)


class PlayerMetaInfo:
<<<<<<< HEAD
    """
    Represents Player Meta Data, which inclues YT, Twitch, Twitter or TMIO Vanity Link

    Parameters
    ----------
    display_url : str
        The URL to the player's profile
    in_nadeo : bool
        Whether the player is in Nadeo
    in_tmgl : bool
        Whether the player is in TMGL
    in_tmio_dev_team : bool
        Whether the player is in TMIO Dev Team
    in_tmwc21 : bool
        Whether the player is in TMWC21
    is_sponsor : bool
        Whether the player is a sponsor
    sponsor_level : int | None
        The sponsor level of the player
    twitch : str | None
        The Twitch URL of the player, :class:`NoneType` if the player has no Twitch
    twitter : str | None
        The Twitter URL of the player, :class:`NoneType` if the player has no Twitter
    youtube : str | None
        The YouTube URL of the player, :class:`NoneType` if the player has no YouTube
    vanity : str | None
        The TMIO Vanity URL of the player, :class:`NoneType` if the player has no TMIO Vanity URL

    Returns
    -------

    """
=======
    """Represents Player Meta Data."""
>>>>>>> 2c23aad9

    def __init__(
        self,
        display_url: str,
        in_nadeo: bool,
        in_tmgl: bool,
        in_tmio_dev_team: bool,
        in_tmwc21: bool,
        is_sponsor: bool,
        sponsor_level: int | None,
        twitch: str | None,
        twitter: str | None,
        youtube: str | None,
        vanity: str | None,
    ):
        """
        Constructor method.
        """
        self.display_url = display_url
        self.in_nadeo = in_nadeo
        self.in_tmgl = in_tmgl
        self.in_tmio_dev_team = in_tmio_dev_team
        self.in_tmwc21 = in_tmwc21
        self.is_sponsor = is_sponsor
        self.sponsor_level = sponsor_level
        self.twitch = twitch
        self.twitter = twitter
        self.youtube = youtube
        self.vanity = vanity


class PlayerTrophies:
<<<<<<< HEAD
    """
    Represents Player Trophies

    Parameters
    ----------
    echelon : int
        The trophy echelon of the player.
    last_change : str
        The date of the last change of the player's self.
    points : ints: int
        The number of points of the player.
    trophies : class:`List`[int]
        The number of trophies of the player.
    player_id : str, optional
        The Trackmania ID of the player

    Returns
    -------
=======
    """Represents Player Trophies

    :param echelon: The trophy echelon of the player.
    :type echelon: int
    :param last_change: The date of the last change of the player's
            self.
    :type last_change: str
    :param points: The number of points of the player.
    :type points: int
    :param trophies (: class:`List`[int]): The number of trophies of the
            player.
    :param player_id: The Trackmania ID of the player
    :type player_id: str
>>>>>>> 2c23aad9

    """

    # Add a last_change str to datetime converter

    def __init__(
        self,
        echelon: int,
        last_change: str,
        points: int,
        trophies: List[int],
        player_id: str = None,
    ):
        """Constructor for the class."""
        self.echelon = echelon
        self._last_change = last_change
        self.points = points
        self.trophies = trophies
        self.player_id = player_id

    @property
    def last_change(self):
        """Last change property."""
        return self._last_change

    async def history(self, page: int = 0) -> Dict:
        """
        Retrieves Trophy Gain and Loss history of a player.

        :param page: Page number of trophy history, defaults to 0
        :type page: int, optional
        :raises :class:`InvalidIDError`: If an ID has not been set for the object or an invalid id has been given to the player object.
        :return: Trophy history data.
        :rtype: :class:`Dict`
        """
        api_client = APIClient()

        if self.player_id is None:
            raise InvalidIDError("ID Has not been set for the Object")

        history = await api_client.get(
            TMIO.build([TMIO.tabs.player, self.player_id, TMIO.tabs.trophies, page])
        )

        await api_client.close()

        try:
            return history["gains"]
        except KeyError:
            raise InvalidIDError(f"Player ID {self.player_id} does not exist")

    def set_id(self, player_id: str):
        """Sets the ID of the player.

<<<<<<< HEAD
        Parameters
        ----------
        player_id : str
            The Trackmania ID of the player.
        player_id: str :
            

        Returns
        -------
=======
        :param player_id: The Trackmania ID of the player.
        :type player_id: str
        :param player_id: str:
>>>>>>> 2c23aad9

        """
        self.player_id = player_id

    def trophy(self, number: int) -> int:
        """Returns the trophies by tier.

<<<<<<< HEAD
        Parameters
        ----------
        number : int
            The trophy number, from 1 (T1) to 9 (T9).
        number: int :
            

        Returns
        -------
        int
            the number of trophies for that specific tier.
=======
        :param number: The trophy number, from 1 (T1) to 9 (T9).
        :type number: int
        :param number: int:
        :returns: the number of trophies for that specific tier.
        :rtype: int
>>>>>>> 2c23aad9

        """

        if number > 9 or number < 1:
            raise InvalidTrophyNumber(
                "Trophy Number cannot be less than 1 or greater than 9"
            )

        return self.trophies[number - 1]

    def score(self) -> int:
        """ """
        return (
            0
            + self.trophy(1) * 1
            + self.trophy(2) * 10
            + self.trophy(3) * 100
            + self.trophy(4) * 1_000
            + self.trophy(5) * 10_000
            + self.trophy(6) * 100_000
            + self.trophy(7) * 1_000_000
            + self.trophy(8) * 10_000_000
        )


class PlayerZone:
    """Class that represents the player zone

<<<<<<< HEAD
    Parameters
    ----------
    flag : str
        The flag of the zone
    zone : str
        The zone name
    rank : int
        The rank of the player in the zone

    Returns
    -------
=======
    :param flag: The flag of the zone
    :type flag: str
    :param zone: The zone name
    :type zone: str
    :param rank: The rank of the player in the zone
    :type rank: int
>>>>>>> 2c23aad9

    """

    def __init__(self, flag: str, zone: str, rank: int):
        """Constructor method."""
        self.flag = flag
        self.zone = zone
        self.rank = rank


class PlayerMatchmaking:
<<<<<<< HEAD
    """
    Class that represents the player matchmaking details

    Parameters
    ----------
    type : str
        The type of matchmaking, either "3v3" or "Royal"
    type_id : int
        The type of matchmaking as 0 or 1, 0 for "3v3" and 1 for "Royal"
    progression : int
        The progression of the player's score in matchmaking
    rank : int
        The rank of the player in matchmaking
    score : int
        The score of the player in matchmaking
    division : int
        The division of the player in matchmaking
    division_str : str: str
        The division of the player in matchmaking as a string
    min_points : ints: int
        The points required to reach the current division.
    max_points : ints: int
        The points required to move up the rank.

    Returns
    -------
=======
    """Class that represents the player matchmaking details

    :param type: The type of matchmaking, either "3v3" or "Royal"
    :type type: str
    :param type_id: The type of matchmaking as 0 or 1, 0 for "3v3"
            and 1 for "Royal"
    :type type_id: int
    :param progression: The progression of the player's score in
            matchmaking
    :type progression: int
    :param rank: The rank of the player in matchmaking
    :type rank: int
    :param score: The score of the player in matchmaking
    :type score: int
    :param division: The division of the player in matchmaking
    :type division: int
    :param division_str: The division of the player in matchmaking as
            a string
    :type division_str: str
    :param min_points: The points required to reach the current
            division.
    :type min_points: int
    :param max_points: The points required to move up the rank.
    :type max_points: int
>>>>>>> 2c23aad9

    """

    def __init__(
        self,
        matchmaking_type: str,
        type_id: int,
        progression: int,
        rank: int,
        score: int,
        division: int,
        min_points: int,
        max_points: int,
    ):
        """Constructor for the class."""
        matchmaking_string = {
            1: "Bronze 3",
            2: "Bronze 2",
            3: "Bronze 1",
            4: "Silver 3",
            5: "Silver 2",
            6: "Silver 1",
            7: "Gold 3",
            8: "Gold 2",
            9: "Gold 1",
            10: "Master 3",
            11: "Master 2",
            12: "Master 1",
            13: "Trackmaster",
        }

        self.matchmaking_type = matchmaking_type
        self.type_id = type_id
        self.rank = rank
        self.score = score
        self.progression = progression
        self.division = division
        self.division_str = matchmaking_string[division]
        self._min_points = min_points
        self._max_points = 1 if max_points == 0 else max_points

        try:
            self.progress = round(
                (score - min_points) / (max_points - min_points) * 100, 2
            )
        except ZeroDivisionError:
            self.progress = 0

    @property
    def min_points(self):
        """min points property"""
        return self._min_points

    @property
    def max_points(self):
        """max points property"""
        return self._max_points


class Player:
<<<<<<< HEAD
    """
    Represents a Player in Trackmania

    Parameters
    ----------
    club_tag : str | None.
        The club tag of the player, :class:`NoneType` if the player is not in a club.
    first_login : str
        The date of the first login of the player.
    player_id : str
        The Trackmania ID of the player.
    last_club_tag_change : str
        The date of the last club tag change of the player.
    login : str
        Login of the player.
    meta : class:`PlayerMetaInfo`.
        Meta data of the player.
    name : str
        Name of the player.
    trophies : class:`PlayerTrophies`, optional
        The trophies of the player.
    zone : class:`List[PlayerZone]`, optional
        The zone of the player as a list.
    m3v3_data : class:`PlayerMatchmaking`, optional
        The 3v3 data of the player.
    royal_data : class:`PlayerMatchmaking`, optional
        The royal data of the player.

    Returns
    -------
=======
    """Represents a Player in Trackmania

    :param club_tag: The club tag of the player,
            :class:`NoneType` if the player is not in a club.
    :type club_tag: str | None.
    :param first_login: The date of the first login of the player.
    :type first_login: str
    :param player_id: The Trackmania ID of the player.
    :type player_id: str
    :param last_club_tag_change: The date of the last club tag change
            of the player.
    :type last_club_tag_change: str
    :param login: Login of the player.
    :type login: str
    :param meta (: class:`PlayerMetaInfo`.): Meta data of the player.
    :param name: Name of the player.
    :type name: str
    :param trophies (: class:`PlayerTrophies`, optional): The trophies of
            the player.
    :param zone (: class:`List[PlayerZone]`, optional): The zone of the
            player as a list.
    :param m3v3_data (: class:`PlayerMatchmaking`, optional): The 3v3 data
            of the player.
    :param royal_data (: class:`PlayerMatchmaking`, optional): The royal
            data of the player.
>>>>>>> 2c23aad9

    """

    def __init__(
        self,
        club_tag: str | None,
        first_login: str,
        player_id: str,
        last_club_tag_change: str,
        login: str,
        meta: PlayerMetaInfo,
        name: str,
        trophies: PlayerTrophies = None,
        zone: List[PlayerZone] = None,
        m3v3_data: PlayerMatchmaking = None,
        royal_data: PlayerMatchmaking = None,
    ):
        """Constructor of the class."""
        self.club_tag = club_tag
        self._first_login = first_login
        self._id = player_id
        self.last_club_tag_change = last_club_tag_change
        self.login = login
        self.meta = meta
        self.name = name
        self.trophies = trophies
        self.zone = zone
        self.m3v3_data = m3v3_data
        self.royal_data = royal_data

    def __str__(self):
        """String representation of the class."""
        return f"Player: {self.name} ({self.login})"

    @property
    def first_login(self):
        """first login property."""
        return self._first_login

    @property
    def player_id(self):
        """player id property."""
        return self._id


class PlayerSearchResult:
<<<<<<< HEAD
    """
    Represents 1 Player from a Search Result

    Parameters
    ----------
    club_tag : str | None.
        The club tag of the player, :class:`NoneType` if the player is not in a club.
    name : str
        Name of the player.
    player_id : str
        The Trackmania ID of the player.
    zone : class:`List[PlayerZone]`, optional
        The zone of the player as a list.
    threes : class:`PlayerMatchmaking`, optional
        The 3v3 data of the player.
    royals : class:`PlayerMatchmaking`, optional
        The royal data of the player.

    Returns
    -------
=======
    """Represents 1 Player from a Search Result

    :param club_tag: The club tag of the player,
            :class:`NoneType` if the player is not in a club.
    :type club_tag: str | None.
    :param name: Name of the player.
    :type name: str
    :param player_id: The Trackmania ID of the player.
    :type player_id: str
    :param zone (: class:`List[PlayerZone]`, optional): The zone of the
            player as a list.
    :param threes (: class:`PlayerMatchmaking`, optional): The 3v3 data of
            the player.
    :param royals (: class:`PlayerMatchmaking`, optional): The royal data of
            the player.
>>>>>>> 2c23aad9

    """

    def __init__(
        self,
        club_tag: str | None,
        name: str,
        player_id: str,
        zone: List[PlayerZone],
        threes: PlayerMatchmaking | None,
        royal: PlayerMatchmaking | None,
    ):
        """Constructor method."""
        self.club_tag = club_tag
        self.name = name
        self.player_id = player_id
        self.zone = zone
        self.threes = threes
        self.royal = royal<|MERGE_RESOLUTION|>--- conflicted
+++ resolved
@@ -17,7 +17,6 @@
 
 
 class PlayerMetaInfo:
-<<<<<<< HEAD
     """
     Represents Player Meta Data, which inclues YT, Twitch, Twitter or TMIO Vanity Link
 
@@ -50,9 +49,6 @@
     -------
 
     """
-=======
-    """Represents Player Meta Data."""
->>>>>>> 2c23aad9
 
     def __init__(
         self,
@@ -85,7 +81,6 @@
 
 
 class PlayerTrophies:
-<<<<<<< HEAD
     """
     Represents Player Trophies
 
@@ -104,21 +99,6 @@
 
     Returns
     -------
-=======
-    """Represents Player Trophies
-
-    :param echelon: The trophy echelon of the player.
-    :type echelon: int
-    :param last_change: The date of the last change of the player's
-            self.
-    :type last_change: str
-    :param points: The number of points of the player.
-    :type points: int
-    :param trophies (: class:`List`[int]): The number of trophies of the
-            player.
-    :param player_id: The Trackmania ID of the player
-    :type player_id: str
->>>>>>> 2c23aad9
 
     """
 
@@ -173,7 +153,6 @@
     def set_id(self, player_id: str):
         """Sets the ID of the player.
 
-<<<<<<< HEAD
         Parameters
         ----------
         player_id : str
@@ -183,11 +162,6 @@
 
         Returns
         -------
-=======
-        :param player_id: The Trackmania ID of the player.
-        :type player_id: str
-        :param player_id: str:
->>>>>>> 2c23aad9
 
         """
         self.player_id = player_id
@@ -195,7 +169,6 @@
     def trophy(self, number: int) -> int:
         """Returns the trophies by tier.
 
-<<<<<<< HEAD
         Parameters
         ----------
         number : int
@@ -207,13 +180,6 @@
         -------
         int
             the number of trophies for that specific tier.
-=======
-        :param number: The trophy number, from 1 (T1) to 9 (T9).
-        :type number: int
-        :param number: int:
-        :returns: the number of trophies for that specific tier.
-        :rtype: int
->>>>>>> 2c23aad9
 
         """
 
@@ -242,7 +208,6 @@
 class PlayerZone:
     """Class that represents the player zone
 
-<<<<<<< HEAD
     Parameters
     ----------
     flag : str
@@ -254,14 +219,6 @@
 
     Returns
     -------
-=======
-    :param flag: The flag of the zone
-    :type flag: str
-    :param zone: The zone name
-    :type zone: str
-    :param rank: The rank of the player in the zone
-    :type rank: int
->>>>>>> 2c23aad9
 
     """
 
@@ -273,7 +230,6 @@
 
 
 class PlayerMatchmaking:
-<<<<<<< HEAD
     """
     Class that represents the player matchmaking details
 
@@ -300,32 +256,6 @@
 
     Returns
     -------
-=======
-    """Class that represents the player matchmaking details
-
-    :param type: The type of matchmaking, either "3v3" or "Royal"
-    :type type: str
-    :param type_id: The type of matchmaking as 0 or 1, 0 for "3v3"
-            and 1 for "Royal"
-    :type type_id: int
-    :param progression: The progression of the player's score in
-            matchmaking
-    :type progression: int
-    :param rank: The rank of the player in matchmaking
-    :type rank: int
-    :param score: The score of the player in matchmaking
-    :type score: int
-    :param division: The division of the player in matchmaking
-    :type division: int
-    :param division_str: The division of the player in matchmaking as
-            a string
-    :type division_str: str
-    :param min_points: The points required to reach the current
-            division.
-    :type min_points: int
-    :param max_points: The points required to move up the rank.
-    :type max_points: int
->>>>>>> 2c23aad9
 
     """
 
@@ -386,7 +316,6 @@
 
 
 class Player:
-<<<<<<< HEAD
     """
     Represents a Player in Trackmania
 
@@ -417,33 +346,6 @@
 
     Returns
     -------
-=======
-    """Represents a Player in Trackmania
-
-    :param club_tag: The club tag of the player,
-            :class:`NoneType` if the player is not in a club.
-    :type club_tag: str | None.
-    :param first_login: The date of the first login of the player.
-    :type first_login: str
-    :param player_id: The Trackmania ID of the player.
-    :type player_id: str
-    :param last_club_tag_change: The date of the last club tag change
-            of the player.
-    :type last_club_tag_change: str
-    :param login: Login of the player.
-    :type login: str
-    :param meta (: class:`PlayerMetaInfo`.): Meta data of the player.
-    :param name: Name of the player.
-    :type name: str
-    :param trophies (: class:`PlayerTrophies`, optional): The trophies of
-            the player.
-    :param zone (: class:`List[PlayerZone]`, optional): The zone of the
-            player as a list.
-    :param m3v3_data (: class:`PlayerMatchmaking`, optional): The 3v3 data
-            of the player.
-    :param royal_data (: class:`PlayerMatchmaking`, optional): The royal
-            data of the player.
->>>>>>> 2c23aad9
 
     """
 
@@ -490,7 +392,6 @@
 
 
 class PlayerSearchResult:
-<<<<<<< HEAD
     """
     Represents 1 Player from a Search Result
 
@@ -511,23 +412,6 @@
 
     Returns
     -------
-=======
-    """Represents 1 Player from a Search Result
-
-    :param club_tag: The club tag of the player,
-            :class:`NoneType` if the player is not in a club.
-    :type club_tag: str | None.
-    :param name: Name of the player.
-    :type name: str
-    :param player_id: The Trackmania ID of the player.
-    :type player_id: str
-    :param zone (: class:`List[PlayerZone]`, optional): The zone of the
-            player as a list.
-    :param threes (: class:`PlayerMatchmaking`, optional): The 3v3 data of
-            the player.
-    :param royals (: class:`PlayerMatchmaking`, optional): The royal data of
-            the player.
->>>>>>> 2c23aad9
 
     """
 
