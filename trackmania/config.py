from redis import Redis

__all__ = ("Client",)

# pylint: disable=too-few-public-methods
class Client:
    """Client class to manage user defined constants

<<<<<<< HEAD
    Parameters
    ----------
    user_agent : str
        The user_agent to be used for the bot
    redis_host : str
        The host of the redis server
    redis_port : int
        The port of the redis server

    Returns
    -------
=======
    :param user_agent: The user_agent to be used for the bot
    :type user_agent: str
    :param redis_host: The host of the redis server
    :type redis_host: str
    :param redis_port: The port of the redis server
    :type redis_port: int
>>>>>>> 2c23aad9

    """

    user_agent = None
    redis_host = "127.0.0.1"
    redis_port = 6379<|MERGE_RESOLUTION|>--- conflicted
+++ resolved
@@ -6,7 +6,6 @@
 class Client:
     """Client class to manage user defined constants
 
-<<<<<<< HEAD
     Parameters
     ----------
     user_agent : str
@@ -18,14 +17,6 @@
 
     Returns
     -------
-=======
-    :param user_agent: The user_agent to be used for the bot
-    :type user_agent: str
-    :param redis_host: The host of the redis server
-    :type redis_host: str
-    :param redis_port: The port of the redis server
-    :type redis_port: int
->>>>>>> 2c23aad9
 
     """
 
