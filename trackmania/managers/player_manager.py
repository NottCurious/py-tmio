--- conflicted
+++ resolved
@@ -37,23 +37,23 @@
 
 async def get_player(player_id: str) -> Player | None:
     """
-    Retrieves a player's information using their player_id
-
-    :param player_id: The player id to get information for.
-    :type player_id: str
-    :raises InvalidIDError: if the player id is empty, or no player exists with that player_id.
-    :return: The player's information.
-    :rtype: :class:`Player` | None
-
-    Caching
-<<<<<<< HEAD
-    -------
-=======
-
->>>>>>> 1182e8f3
-    * Caches the player information for 10 minutes.
-    * Caches `username:player_id` pair forever.
-    * Caches `player_id:username` pair forever.
+        Retrieves a player's information using their player_id
+
+        :param player_id: The player id to get information for.
+        :type player_id: str
+        :raises InvalidIDError: if the player id is empty, or no player exists with that player_id.
+        :return: The player's information.
+        :rtype: :class:`Player` | None
+
+        Caching
+    <<<<<<< HEAD
+        -------
+    =======
+
+    >>>>>>> main
+        * Caches the player information for 10 minutes.
+        * Caches `username:player_id` pair forever.
+        * Caches `player_id:username` pair forever.
     """
     cache_client = redis.Redis(host=Client.redis_host, port=Client.redis_port)
 
@@ -134,10 +134,9 @@
     :type username: str
     :return: The id of the player.
     :rtype: str | None
-<<<<<<< HEAD
 
     Caching
-    -------
+
     * Caches `username:player_id` pair forever.
     * Caches `player_id:username` pair forever.
     """
@@ -147,20 +146,6 @@
         if cache_client.exists(f"{username.lower()}|id"):
             return cache_client.get(f"{username.lower()}|id").decode("utf-8")
 
-=======
-
-    Caching
-
-    * Caches `username:player_id` pair forever.
-    * Caches `player_id:username` pair forever.
-    """
-    cache_client = redis.Redis(host=Client.redis_host, port=Client.redis_port)
-
-    with suppress(ConnectionRefusedError, redis.exceptions.ConnectionError):
-        if cache_client.exists(f"{username.lower()}|id"):
-            return cache_client.get(f"{username.lower()}|id").decode("utf-8")
-
->>>>>>> 1182e8f3
         player_data = await search_player(username)
 
         if player_data is None:
@@ -203,7 +188,6 @@
         return player.name
 
     return None
-<<<<<<< HEAD
 
 
 async def top_matchmaking(group: int, page: int = 0):
@@ -216,7 +200,7 @@
     :type page: int, optional
 
     Caching
-    -------
+
     Caches each page for 1 hour.
     """
     cache_client = redis.Redis(host=Client.redis_host, port=Client.redis_port)
@@ -250,56 +234,7 @@
     :type page: int, optional
 
     Caching
-    -------
-=======
-
-
-async def top_matchmaking(group: int, page: int = 0):
-    """
-    Retrieves the Matchmaking leaderboard.
-
-    :param group: The group id, 2 is 3v3 matchmaking and 3 is royal matchmaking.
-    :type group: int
-    :param page: The page of the leaderboard. Each number is 50 users, defaults to 0
-    :type page: int, optional
-
-    Caching
-
-    Caches each page for 1 hour.
-    """
-    cache_client = redis.Redis(host=Client.redis_host, port=Client.redis_port)
-
-    if int(group) not in (2, 3):
-        raise InvalidMatchmakingGroupError("Matchmaking group should be 2 or 3.")
-
-    with suppress(ConnectionRefusedError, redis.exceptions.ConnectionError):
-        if cache_client.exists(f"matchmaking|{group}|{page}"):
-            return json.loads(cache_client.get(f"matchmaking|{group}|{page}"))
-
-    api_client = APIClient()
-    matchmaking_resp = await api_client.get(
-        TMIO.build([TMIO.tabs.top_matchmaking, group, page])
-    )
-    await api_client.close()
-
-    with suppress(ConnectionRefusedError, redis.exceptions.ConnectionError):
-        cache_client.set(
-            f"matchmaking|{group}|{page}", json.dumps(matchmaking_resp), ex=3600
-        )
-
-    return matchmaking_resp
-
-
-async def top_trophies(page: int = 0):
-    """
-    Gets the Trophy leaderboard.
-
-    :param page: Page for the leaderboard, each page contains 50 players. defaults to 0
-    :type page: int, optional
-
-    Caching
-
->>>>>>> 1182e8f3
+
     Caches trophy leaderboard page for 3 hr
     """
     cache_client = redis.Redis(host=Client.redis_host, port=Client.redis_port)
