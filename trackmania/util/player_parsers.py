--- conflicted
+++ resolved
@@ -21,7 +21,6 @@
     :param data: Dict:
     :returns: class:`Tuple`: the parsed data as a Tuple.
 
-<<<<<<< HEAD
     Parameters
     ----------
     data : class:`Dict`
@@ -34,8 +33,6 @@
     class:`Tuple`
         the parsed data as a Tuple.
 
-=======
->>>>>>> 2c23aad9
     """
 
     display_name = data["displayname"]
@@ -86,7 +83,6 @@
 def _parse_zones(zones: Dict, zone_positions: List[int]) -> List[PlayerZone]:
     """Parses the Data from the API into a list of PlayerZone objects.
 
-<<<<<<< HEAD
     Parameters
     ----------
     zones : Dict
@@ -102,15 +98,6 @@
     -------
     class:`List`[:class:`PlayerZone`]
         The list of :class:`PlayerZone` objects.
-=======
-    :param zones: the zones data from the API.
-    :type zones: Dict
-    :param zone_positions (: class:`List`[int]): The zone positions data
-            from the API.
-    :param zones: Dict:
-    :param zone_positions: List[int]:
-    :returns: class:`List[:class:PlayerZone`]: The list of
->>>>>>> 2c23aad9
 
     """
     player_zone_list = []
@@ -197,7 +184,6 @@
     :param metadata: Dict:
     :returns: class:`PlayerMetaInfo`: The parsed data
 
-<<<<<<< HEAD
     Parameters
     ----------
     metadata : class:`Dict`
@@ -210,8 +196,6 @@
     class:`PlayerMetaInfo`
         The parsed data
 
-=======
->>>>>>> 2c23aad9
     """
     # Please someone teach me a better way of doing this...
     try:
@@ -280,7 +264,6 @@
     """Parses the Matchmaking data of the player and returns 2 PlayerMatchmaking objects.\
         One for 3v3 Matchmaking and One for Royal Matchmaking.
 
-<<<<<<< HEAD
     Parameters
     ----------
     data : class:`List`[:class:`Dict`]
@@ -292,11 +275,6 @@
     -------
     class:`List`[:class:`PlayerMatchmaking`]
         The list of matchmaking data, one for 3v3 and the other for royal.
-=======
-    :param data (: class:`List[:class:Dict`]): The matchmaking data.
-    :param data: List[Dict]:
-    :returns: class:`List[:class:PlayerMatchmaking`]: The list of matchmaking
->>>>>>> 2c23aad9
 
     """
     matchmaking_data = []
@@ -344,7 +322,6 @@
     :param data: Dict:
     :returns: class:`PlayerSearchResult`: Parsed data in a
 
-<<<<<<< HEAD
     Parameters
     ----------
     data : class:`Dict`
@@ -357,8 +334,6 @@
     class:`PlayerSearchResult`
         Parsed data in a :class:`PlayerSearchResult` object.
 
-=======
->>>>>>> 2c23aad9
     """
     name = data["player"]["name"]
     player_id = data["player"]["id"]
@@ -396,7 +371,6 @@
 def _parse_search_zones(zones: Dict) -> List[PlayerZone]:
     """Parses the zones for search result. A seperate function because search result does not have the zone positions.
 
-<<<<<<< HEAD
     Parameters
     ----------
     zones : Dict
@@ -408,12 +382,6 @@
     -------
     class:`List`[:class:`PlayerZone`]
         The list of PlayerZone objects to represent the zone data. Zone positions are set as -1.
-=======
-    :param zones: Zone data
-    :type zones: Dict
-    :param zones: Dict:
-    :returns: class:`List[:class:PlayerZone`]: The list of PlayerZone objects
->>>>>>> 2c23aad9
 
     """
     player_zone_list = []
