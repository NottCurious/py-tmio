--- conflicted
+++ resolved
@@ -12,7 +12,6 @@
     :param leaderboard: List[Dict] | None:  (Default value = None)
     :returns: class:`TOTD`: The TOTD object for the map.
 
-<<<<<<< HEAD
     Parameters
     ----------
     map_data : class:`Dict`
@@ -27,8 +26,6 @@
     class:`TOTD`
         The TOTD object for the map.
 
-=======
->>>>>>> 2c23aad9
     """
     campaign_id = map_data["campaignid"]
     map_author_id = map_data["map"]["author"]
