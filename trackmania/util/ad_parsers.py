from typing import Dict

from ..structures.ad import Ad


def parse_ad(ad: Dict) -> Ad:
    """Parses an AD dict to an :class:`Ad` class object.

    :param ad (: class:`Dict`): The ad data as a dict.
    :param ad: Dict:
    :returns: class:`Ad`: The ad data as an :class:`Ad` object.

<<<<<<< HEAD
    Parameters
    ----------
    ad : class:`Dict`
        The ad data as a dict.
    ad: Dict :
        

    Returns
    -------
    class:`Ad`
        The ad data as an :class:`Ad` object.

=======
>>>>>>> 2c23aad9
    """
    ad_data = {
        "cp_image": ad["img64x10"],
        "display_format": ad["displayformat"],
        "image": ad["img16x9"],
        "media": ad["media"],
        "name": ad["name"],
        "type": ad["type"],
        "uid": ad["uid"],
        "url": ad["url"],
        "vertical_image": ad["img2x3"],
    }

    return Ad(**ad_data)<|MERGE_RESOLUTION|>--- conflicted
+++ resolved
@@ -10,7 +10,6 @@
     :param ad: Dict:
     :returns: class:`Ad`: The ad data as an :class:`Ad` object.
 
-<<<<<<< HEAD
     Parameters
     ----------
     ad : class:`Dict`
@@ -23,8 +22,6 @@
     class:`Ad`
         The ad data as an :class:`Ad` object.
 
-=======
->>>>>>> 2c23aad9
     """
     ad_data = {
         "cp_image": ad["img64x10"],
