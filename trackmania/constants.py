# pylint: disable=too-many-instance-attributes
from typing import List

__all__ = ("TMIO", "TMX")

# pylint: disable=too-few-public-methods
class TMIOTabs:
    """TMIO Endpoints"""

    def __init__(self):
        self.player: str = "player"
        self.players: str = "players"
        self.trophies: str = "trophies"
        self.map: str = "map"
        self.leaderboard: str = "leaderboard"

        self.top_matchmaking: str = "top/matchmaking"
        self.top_trophies: str = "top/trophies"

        self.matchmaking_id: int = 2
        self.royal_id: int = 3

        self.totd: str = "totd"
        self.ads: str = "ads"


# pylint: disable=too-few-public-methods
class TMIO:
<<<<<<< HEAD
    """
    Basic TMIO Api Details

    Parameters
    ----------
    protocol : str
        The protocol to use for the api. Equal to "https"
    base : str
        The base url for the api. Equal to "trackmania.io"
    api : str
        The api endpoint for `trackmania.io`. Equal to "api".
    tabs : class:`TMIOTabs`
        The tabs for the api.

    Returns
    -------
=======
    """Basic TMIO Api Details

    :param protocol: The protocol to use for the api. Equal to
            "https"
    :type protocol: str
    :param base: The base url for the api. Equal to "trackmania.io"
    :type base: str
    :param api: The api endpoint for `trackmania.io`. Equal to "api".
    :type api: str
    :param tabs (: class:`TMIOTabs`): The tabs for the api.
>>>>>>> 2c23aad9

    """

    protocol: str = "https"
    base: str = "trackmania.io"
    api: str = "api"

    tabs: TMIOTabs = TMIOTabs()

    @staticmethod
    def build(endpoints: List[str]) -> str:
        """Builds a TMIO endpoint url.

<<<<<<< HEAD
        Parameters
        ----------
        endpoints : List[str]
            The endpoints to build the url with.
        endpoints: List[str] :
            

        Returns
        -------
        str
            The built endpoint url.
=======
        :param endpoints: The endpoints to build the url with.
        :type endpoints: List[str]
        :param endpoints: List[str]:
        :returns: The built endpoint url.
        :rtype: str
>>>>>>> 2c23aad9

        """
        url = f"{TMIO.protocol}://{TMIO.base}/{TMIO.api}/"

        if len(endpoints) == 0:
            return url
        if len(endpoints) > 1:
            for item in endpoints:
                url = url + item + "/"

            # Removing the Final /
            return url[:-1]
        return url + endpoints[0]


# pylint: disable=too-few-public-methods
class TMX:
<<<<<<< HEAD
    """
    Basic TMX Api Details

    Parameters
    ----------
    protocol : str
        The protocol to use for the api. Equal to "https"
    base : str
        The base url for the api. Equal to "trackmania.exchange"
    api : str
        The api endpoint for `trackmania.exchange`. Equal to "api".

    Returns
    -------
=======
    """Basic TMX Api Details

    :param protocol: The protocol to use for the api. Equal to
            "https"
    :type protocol: str
    :param base: The base url for the api. Equal to
            "trackmania.exchange"
    :type base: str
    :param api: The api endpoint for `trackmania.exchange`. Equal to
            "api".
    :type api: str
>>>>>>> 2c23aad9

    """

    protocol: str = "https"
    base: str = "trackmania.exchange"
    api: str = "api"

    @staticmethod
    def build(endpoints: List[str]) -> str:
        """URL Builder for TMX API

<<<<<<< HEAD
        Parameters
        ----------
        endpoints : class:`List`[str]
            The endpoints as a list.
        endpoints: List[str] :
            

        Returns
        -------
        str
            The URL.
=======
        :param endpoints (: class:`List`[str]): The endpoints as a list.
        :param endpoints: List[str]:
        :returns: The URL.
        :rtype: str
>>>>>>> 2c23aad9

        """
        url = f"{TMX.protocol}://{TMX.base}/{TMX.api}/"

        if len(endpoints) == 0:
            return url
        if len(endpoints) > 1:
            for item in endpoints:
                url = url + item + "/"

            # Removing the Final /
            return url[:-1]
        return url + endpoints[0]<|MERGE_RESOLUTION|>--- conflicted
+++ resolved
@@ -26,7 +26,6 @@
 
 # pylint: disable=too-few-public-methods
 class TMIO:
-<<<<<<< HEAD
     """
     Basic TMIO Api Details
 
@@ -43,18 +42,6 @@
 
     Returns
     -------
-=======
-    """Basic TMIO Api Details
-
-    :param protocol: The protocol to use for the api. Equal to
-            "https"
-    :type protocol: str
-    :param base: The base url for the api. Equal to "trackmania.io"
-    :type base: str
-    :param api: The api endpoint for `trackmania.io`. Equal to "api".
-    :type api: str
-    :param tabs (: class:`TMIOTabs`): The tabs for the api.
->>>>>>> 2c23aad9
 
     """
 
@@ -68,7 +55,6 @@
     def build(endpoints: List[str]) -> str:
         """Builds a TMIO endpoint url.
 
-<<<<<<< HEAD
         Parameters
         ----------
         endpoints : List[str]
@@ -80,13 +66,6 @@
         -------
         str
             The built endpoint url.
-=======
-        :param endpoints: The endpoints to build the url with.
-        :type endpoints: List[str]
-        :param endpoints: List[str]:
-        :returns: The built endpoint url.
-        :rtype: str
->>>>>>> 2c23aad9
 
         """
         url = f"{TMIO.protocol}://{TMIO.base}/{TMIO.api}/"
@@ -104,7 +83,6 @@
 
 # pylint: disable=too-few-public-methods
 class TMX:
-<<<<<<< HEAD
     """
     Basic TMX Api Details
 
@@ -119,19 +97,6 @@
 
     Returns
     -------
-=======
-    """Basic TMX Api Details
-
-    :param protocol: The protocol to use for the api. Equal to
-            "https"
-    :type protocol: str
-    :param base: The base url for the api. Equal to
-            "trackmania.exchange"
-    :type base: str
-    :param api: The api endpoint for `trackmania.exchange`. Equal to
-            "api".
-    :type api: str
->>>>>>> 2c23aad9
 
     """
 
@@ -143,7 +108,6 @@
     def build(endpoints: List[str]) -> str:
         """URL Builder for TMX API
 
-<<<<<<< HEAD
         Parameters
         ----------
         endpoints : class:`List`[str]
@@ -155,12 +119,6 @@
         -------
         str
             The URL.
-=======
-        :param endpoints (: class:`List`[str]): The endpoints as a list.
-        :param endpoints: List[str]:
-        :returns: The URL.
-        :rtype: str
->>>>>>> 2c23aad9
 
         """
         url = f"{TMX.protocol}://{TMX.base}/{TMX.api}/"
