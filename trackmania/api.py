--- conflicted
+++ resolved
@@ -9,7 +9,6 @@
 
 
 class ResponseCodeError(ValueError):
-<<<<<<< HEAD
     """
     Raised when a non-OK HTTP Response is received
 
@@ -24,16 +23,6 @@
 
     Returns
     -------
-=======
-    """Raised when a non-OK HTTP Response is received
-
-    :param response: The response object
-    :type response: aiohttp.ClientResponse
-    :param response_json: The response json
-    :type response_json: dict
-    :param response_text: The response text
-    :type response_text: str
->>>>>>> 2c23aad9
 
     """
 
