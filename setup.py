--- conflicted
+++ resolved
@@ -2,11 +2,7 @@
 
 requirements = ["python-dotenv", "aiohttp", "redis"]
 
-<<<<<<< HEAD
-version = "v0.1.7"
-=======
 version = "v0.2.0"
->>>>>>> 2f651d51
 
 readme = ""
 with open("README.md") as f:
